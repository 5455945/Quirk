--- conflicted
+++ resolved
@@ -556,9 +556,7 @@
     }
 
     /**
-<<<<<<< HEAD
-     * Sets a setup operation to unconditionally run before executing the operations in a column containing this gate.
-=======
+     * Sets a setup shader to unconditionally run before executing the operations in a column containing this gate.
      * @param {undefined|!function(!CircuitEvalContext) : !WglConfiguredShader} shaderFunc
      * @returns {!Gate}
      */
@@ -568,6 +566,7 @@
     }
 
     /**
+     * Sets a cleanup shader to unconditionally run before executing the operations in a column containing this gate.
      * @param {undefined|!function(!CircuitEvalContext) : !WglConfiguredShader} shaderFunc
      * @returns {!Gate}
      */
@@ -577,7 +576,7 @@
     }
 
     /**
->>>>>>> d9aa826e
+     * Sets a setup operation to unconditionally run before executing the operations in a column containing this gate.
      * @param {undefined|!function(!CircuitEvalContext) : void} customOperation
      * @returns {!Gate}
      */
