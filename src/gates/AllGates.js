import {ArithmeticGates} from "src/gates/ArithmeticGates.js"
import {AmplitudeDisplayFamily} from "src/gates/AmplitudeDisplay.js"
import {BitCountGates} from "src/gates/BitCountGates.js"
import {BlochSphereDisplay} from "src/gates/BlochSphereDisplay.js"
import {ComparisonGates} from "src/gates/ComparisonGates.js"
import {Controls} from "src/gates/Controls.js"
import {CountingGates} from "src/gates/CountingGates.js"
import {CycleBitsGates} from "src/gates/CycleBitsGates.js"
import {DensityMatrixDisplayFamily} from "src/gates/DensityMatrixDisplay.js"
import {ErrorInjectionGate} from "src/gates/Debug_ErrorInjectionGate.js"
import {ExponentiatingGates} from "src/gates/ExponentiatingGates.js"
import {FourierTransformGates} from "src/gates/FourierTransformGates.js"
import {HalfTurnGates} from "src/gates/HalfTurnGates.js"
import {InputGates} from "src/gates/InputGates.js"
import {InterleaveBitsGates} from "src/gates/InterleaveBitsGates.js"
import {MeasurementGate} from "src/gates/MeasurementGate.js"
import {ModularArithmeticGates} from "src/gates/ModularArithmeticGates.js"
import {MultiplyAccumulateGates} from "src/gates/MultiplyAccumulateGates.js"
import {NeGate} from "src/gates/Joke_NeGate.js"
import {PhaseGradientGates} from "src/gates/PhaseGradientGates.js"
import {PostSelectionGates} from "src/gates/PostSelectionGates.js"
import {PoweringGates} from "src/gates/PoweringGates.js"
import {ProbabilityDisplayFamily} from "src/gates/ProbabilityDisplay.js"
import {QuarterTurnGates} from "src/gates/QuarterTurnGates.js"
import {ReverseBitsGateFamily} from "src/gates/ReverseBitsGate.js"
import {SampleDisplayFamily} from "src/gates/SampleDisplay.js"
import {SpacerGate} from "src/gates/SpacerGate.js"
import {SwapGateHalf} from "src/gates/SwapGateHalf.js"
import {UniversalNotGate} from "src/gates/Impossible_UniversalNotGate.js"
import {VariousXGates} from "src/gates/VariousXGates.js"
import {VariousYGates} from "src/gates/VariousYGates.js"
import {VariousZGates} from "src/gates/VariousZGates.js"
import {XorGates} from "src/gates/XorGates.js"
import {ZeroGate} from "src/gates/Joke_ZeroGate.js"
import {MysteryGateMaker} from "src/gates/Joke_MysteryGate.js"

import {seq} from "src/base/Seq.js"

let Gates = {};

/** Gates that have special behavior requiring custom code / logic to handle. */
Gates.Special = {
    Measurement: MeasurementGate,
    SwapHalf: SwapGateHalf
};
/**
 * Gates that display information without affecting the state.
 * (In reality these would require multiple runs of the circuit to do tomography.)
 */
Gates.Displays = {
    AmplitudeDisplayFamily: AmplitudeDisplayFamily,
    ProbabilityDisplayFamily: ProbabilityDisplayFamily,
    SampleDisplayFamily: SampleDisplayFamily,
    DensityMatrixDisplayFamily: DensityMatrixDisplayFamily,
    BlochSphereDisplay: BlochSphereDisplay
};
Gates.Arithmetic = ArithmeticGates;
Gates.BitCountGates = BitCountGates;
Gates.ComparisonGates = ComparisonGates;
Gates.Controls = Controls;
Gates.CountingGates = CountingGates;
Gates.CycleBitsGates = CycleBitsGates;
Gates.Displays.DensityMatrixDisplay = DensityMatrixDisplayFamily.ofSize(1);
Gates.Displays.DensityMatrixDisplay2 = DensityMatrixDisplayFamily.ofSize(2);
Gates.Displays.ChanceDisplay = Gates.Displays.ProbabilityDisplayFamily.ofSize(1);
Gates.ErrorInjection = ErrorInjectionGate;
Gates.Exponentiating = ExponentiatingGates;
Gates.FourierTransformGates = FourierTransformGates;
Gates.HalfTurns = HalfTurnGates;
<<<<<<< HEAD
Gates.InputGates = InputGates;
Gates.InterleaveBitsGates = InterleaveBitsGates;
=======
Gates.ModularArithmeticGates = ModularArithmeticGates;
>>>>>>> 3e524363
Gates.MultiplyAccumulateGates = MultiplyAccumulateGates;
Gates.NeGate = NeGate;
Gates.OtherX = VariousXGates;
Gates.OtherY = VariousYGates;
Gates.OtherZ = VariousZGates;
Gates.PhaseGradientGates = PhaseGradientGates;
Gates.PostSelectionGates = PostSelectionGates;
Gates.Powering = PoweringGates;
Gates.QuarterTurns = QuarterTurnGates;
Gates.ReverseBitsGateFamily = ReverseBitsGateFamily;
Gates.SpacerGate = SpacerGate;
Gates.UniversalNot = UniversalNotGate;
Gates.ZeroGate = ZeroGate;

/** @type {!Array.<!Gate>} */
Gates.KnownToSerializer = [
    ...Controls.all,
    ...InputGates.all,
    MeasurementGate,
    SwapGateHalf,
    SpacerGate,
    UniversalNotGate,
    ErrorInjectionGate,
    ZeroGate,
    NeGate,

    ...AmplitudeDisplayFamily.all,
    ...ProbabilityDisplayFamily.all,
    ...SampleDisplayFamily.all,
    ...DensityMatrixDisplayFamily.all,
    BlochSphereDisplay,

    ...ArithmeticGates.all,
    ...BitCountGates.all,
    ...ComparisonGates.all,
    ...CountingGates.all,
    ...CycleBitsGates.all,
    ...ExponentiatingGates.all,
    ...FourierTransformGates.all,
    ...HalfTurnGates.all,
<<<<<<< HEAD
    ...InterleaveBitsGates.all,
=======
    ...ModularArithmeticGates.all,
>>>>>>> 3e524363
    ...MultiplyAccumulateGates.all,
    ...QuarterTurnGates.all,
    ...PhaseGradientGates.all,
    ...PostSelectionGates.all,
    ...PoweringGates.all,
    ...ReverseBitsGateFamily.all,
    ...VariousXGates.all,
    ...VariousYGates.all,
    ...VariousZGates.all,
    ...XorGates.all
];

let gatesById = seq(Gates.KnownToSerializer).keyedBy(g => g.serializedId);
/**
 * @param {!String} id
 * @param {!CustomGateSet} customGateSet
 * @returns {undefined|!Gate}
 */
Gates.findKnownGateById = (id, customGateSet) => {
    return gatesById.has(id) ? gatesById.get(id) : customGateSet.findGateWithSerializedId(id);
};

/** @type {!Array<!{hint: !string, gates: !Array<undefined|!Gate>}>} */
Gates.TopToolboxGroups = [
    {
        hint: "Probes",
        gates: [
            MeasurementGate,                  undefined,
            PostSelectionGates.PostSelectOff, PostSelectionGates.PostSelectOn,
            Controls.AntiControl,             Controls.Control
        ]
    },
    {
        hint: "Displays",
        gates: [
            SampleDisplayFamily.ofSize(3),        undefined,
            DensityMatrixDisplayFamily.ofSize(1), BlochSphereDisplay,
            ProbabilityDisplayFamily.ofSize(1),   AmplitudeDisplayFamily.ofSize(2)
        ]
    },
    {
        hint: "Half Turns",
        gates: [
            HalfTurnGates.Z, SwapGateHalf,
            HalfTurnGates.Y, undefined,
            HalfTurnGates.X, HalfTurnGates.H
        ]
    },
    {
        hint: "Quarter Turns",
        gates: [
            QuarterTurnGates.SqrtZForward, QuarterTurnGates.SqrtZBackward,
            QuarterTurnGates.SqrtYForward, QuarterTurnGates.SqrtYBackward,
            QuarterTurnGates.SqrtXForward, QuarterTurnGates.SqrtXBackward
        ]
    },
    {
        hint: "Eighth Turns",
        gates: [
            VariousZGates.Z4, VariousZGates.Z4i,
            VariousYGates.Y4, VariousYGates.Y4i,
            VariousXGates.X4, VariousXGates.X4i
        ]
    },
    {
        hint: "Sixteenths",
        gates: [
            VariousZGates.Z8,  VariousZGates.Z8i,
            VariousYGates.Y8,  VariousYGates.Y8i,
            VariousXGates.X8,  VariousXGates.X8i
        ]
    },
    {
        hint: "Spinning",
        gates: [
            PoweringGates.ZForward, PoweringGates.ZBackward,
            PoweringGates.YForward, PoweringGates.YBackward,
            PoweringGates.XForward, PoweringGates.XBackward
        ]
    },
    {
        hint: 'Silly',
        gates: [
            ZeroGate,   MysteryGateMaker(),
            NeGate,     undefined,
            SpacerGate, undefined
        ]
    }
];

/** @type {!Array<!{hint: !string, gates: !Array<undefined|!Gate>}>} */
Gates.BottomToolboxGroups = [
    {
        hint: "Perp Probes",
        gates: [
            Controls.PlusControl, Controls.MinusControl,
            Controls.CrossControl, PostSelectionGates.PostSelectCross,
            PostSelectionGates.PostSelectPlus, PostSelectionGates.PostSelectMinus
        ]
    },
    {
        hint: 'Fourier',
        gates: [
            FourierTransformGates.FourierTransformFamily.ofSize(2),
            FourierTransformGates.InverseFourierTransformFamily.ofSize(2),
            PhaseGradientGates.PhaseGradientFamily.ofSize(2), PhaseGradientGates.PhaseDegradientFamily.ofSize(2),
            undefined, ReverseBitsGateFamily.ofSize(2),
        ]
    },
    {
        hint: "Cycling",
        gates: [
            CountingGates.CountingFamily.ofSize(3),          CountingGates.UncountingFamily.ofSize(3),
            CountingGates.LeftShiftRotatingFamily.ofSize(3), CountingGates.RightShiftRotatingFamily.ofSize(3),
            CycleBitsGates.CycleBitsFamily.ofSize(3),        CycleBitsGates.ReverseCycleBitsFamily.ofSize(3)
        ]
    },
    {
        hint: "Inputs",
        gates: [
            InputGates.InputAFamily.ofSize(2), InputGates.InputRevAFamily.ofSize(2),
            undefined, undefined,
            InputGates.InputBFamily.ofSize(2), InputGates.InputRevBFamily.ofSize(2)
        ]
    },
    {
        hint: 'Arithmetic',
        gates: [
            ArithmeticGates.IncrementFamily.ofSize(2), ArithmeticGates.DecrementFamily.ofSize(2),
            ArithmeticGates.PlusAFamily.ofSize(2), ArithmeticGates.MinusAFamily.ofSize(2),
            MultiplyAccumulateGates.MultiplyAddInputsFamily.ofSize(2),
                MultiplyAccumulateGates.MultiplySubtractInputsFamily.ofSize(2)
        ]
    },
    {
        hint: "Compare",
        gates: [
            ComparisonGates.ALessThanB, ComparisonGates.AGreaterThanB,
            ComparisonGates.ALessThanOrEqualToB, ComparisonGates.AGreaterThanOrEqualToB,
            ComparisonGates.AEqualToB, ComparisonGates.ANotEqualToB,
        ]
    },
    {
        hint: "Modular",
        gates: [
            ModularArithmeticGates.IncrementModAFamily.ofSize(2), ModularArithmeticGates.DecrementModAFamily.ofSize(2),
            ModularArithmeticGates.PlusAModBFamily.ofSize(2), ModularArithmeticGates.MinusAModBFamily.ofSize(2),
            undefined, undefined,
        ]
    },
];

export {Gates}<|MERGE_RESOLUTION|>--- conflicted
+++ resolved
@@ -67,12 +67,9 @@
 Gates.Exponentiating = ExponentiatingGates;
 Gates.FourierTransformGates = FourierTransformGates;
 Gates.HalfTurns = HalfTurnGates;
-<<<<<<< HEAD
 Gates.InputGates = InputGates;
 Gates.InterleaveBitsGates = InterleaveBitsGates;
-=======
 Gates.ModularArithmeticGates = ModularArithmeticGates;
->>>>>>> 3e524363
 Gates.MultiplyAccumulateGates = MultiplyAccumulateGates;
 Gates.NeGate = NeGate;
 Gates.OtherX = VariousXGates;
@@ -113,11 +110,8 @@
     ...ExponentiatingGates.all,
     ...FourierTransformGates.all,
     ...HalfTurnGates.all,
-<<<<<<< HEAD
     ...InterleaveBitsGates.all,
-=======
     ...ModularArithmeticGates.all,
->>>>>>> 3e524363
     ...MultiplyAccumulateGates.all,
     ...QuarterTurnGates.all,
     ...PhaseGradientGates.all,
